// Copyright 2013 Google Inc. All Rights Reserved.
//
// Licensed under the Apache License, Version 2.0 (the "License");
// you may not use this file except in compliance with the License.
// You may obtain a copy of the License at
//
//      http://www.apache.org/licenses/LICENSE-2.0
//
// Unless required by applicable law or agreed to in writing, software
// distributed under the License is distributed on an "AS IS" BASIS,
// WITHOUT WARRANTIES OR CONDITIONS OF ANY KIND, either express or implied.
// See the License for the specific language governing permissions and
// limitations under the License.

package com.google.enterprise.adaptor.ad;

import com.google.common.annotations.VisibleForTesting;

import java.io.IOException;
import java.sql.Timestamp;
import java.util.HashMap;
import java.util.HashSet;
import java.util.Hashtable;
import java.util.Map;
import java.util.Set;
import java.util.logging.Level;
import java.util.logging.Logger;

import javax.naming.AuthenticationException;
import javax.naming.AuthenticationNotSupportedException;
import javax.naming.CommunicationException;
import javax.naming.Context;
import javax.naming.InterruptedNamingException;
import javax.naming.NamingEnumeration;
import javax.naming.NamingException;
import javax.naming.directory.Attribute;
import javax.naming.directory.Attributes;
import javax.naming.directory.SearchControls;
import javax.naming.directory.SearchResult;
import javax.naming.ldap.Control;
import javax.naming.ldap.InitialLdapContext;
import javax.naming.ldap.LdapContext;
import javax.naming.ldap.PagedResultsControl;
import javax.naming.ldap.PagedResultsResponseControl;

/** Client that talks to Active Directory. */
public class AdServer {
  private static final Logger LOGGER
      = Logger.getLogger(AdServer.class.getName());

<<<<<<< HEAD
  private LdapContext ldapContext = null;
  private SearchControls searchCtls;
=======
  private final LdapContext ldapContext;
  private final SearchControls searchCtls;
>>>>>>> c0799e67

  // properties necessary for connection
  private final String hostName;

  // retrieved properties of the Active Directory controller
  private String nETBIOSName;
  private String dn;
  private String configurationNamingContext;
  private String dsServiceName;
  private String sid;
  private long highestCommittedUSN;
  private String invocationID;
  private String dnsRoot;

  public AdServer(Method connectMethod, String hostName,
      int port, String principal, String password) {
    this(hostName, createLdapContext(connectMethod, hostName, port,
        principal, password));
  }

  @VisibleForTesting
  AdServer(String hostName, LdapContext ldapContext) {
    this.hostName = hostName;
    this.ldapContext = ldapContext;
    searchCtls = new SearchControls();
    searchCtls.setSearchScope(SearchControls.SUBTREE_SCOPE);
  }

  /**
   * Called (only) by public constructor
   */
  private static LdapContext createLdapContext(Method connectMethod,
      String hostName, int port, String principal, String password) {
    Hashtable<String, String> env = new Hashtable<String, String>();
    if (null == connectMethod || null == hostName
        || null == principal || null == password) {
      throw new NullPointerException();
    }
    if ("".equals(hostName)) {
      throw new IllegalArgumentException("host needs to be non-empty");
    }
    if ("".equals(principal)) {
      throw new IllegalArgumentException("principal needs to be non-empty");
    }
    if ("".equals(password)) {
      throw new IllegalArgumentException("password needs to be non-empty");
    }

    // Use the built-in LDAP support.
    env.put(Context.INITIAL_CONTEXT_FACTORY,
        "com.sun.jndi.ldap.LdapCtxFactory");
    // Connecting to configuration naming context is very slow for crawl users
    // in large multidomain environment, which belong to thousands of groups
    // TODO: make this configurable
    env.put("com.sun.jndi.ldap.read.timeout", "90000");
    env.put(Context.SECURITY_AUTHENTICATION, "simple");
    env.put(Context.SECURITY_PRINCIPAL, principal);
    env.put(Context.SECURITY_CREDENTIALS, password);

<<<<<<< HEAD
    String ldapUrl =
        connectMethod.protocol() + hostName + ":" + port;
    LOGGER.info("LDAP provider url: " + ldapUrl);
=======
    String ldapUrl = connectMethod.protocol() + hostName + ":" + port;
    LOGGER.config("LDAP provider url: " + ldapUrl);
>>>>>>> c0799e67
    env.put(Context.PROVIDER_URL, ldapUrl);
    try {
      return new InitialLdapContext(env, null);
    } catch (NamingException ne) {
      throw new AssertionError(ne);
    }
  }

  /**
   * Connects to the Active Directory server and retrieves AD configuration
   * information.
   *
   * This method is used for crawling as well as authorization of credentials
   * against Active Directory.
   */
  public void connect() throws CommunicationException, NamingException {
    Attributes attributes = ldapContext.getAttributes("");
    dn = attributes.get("defaultNamingContext").get(0).toString();
    dsServiceName = attributes.get("dsServiceName").get(0).toString();
    highestCommittedUSN = Long.parseLong(attributes.get(
        "highestCommittedUSN").get(0).toString());
    configurationNamingContext = attributes.get(
        "configurationNamingContext").get(0).toString();
  }

  public void initialize() {
    try {
      connect();
<<<<<<< HEAD
      sid = AdEntity.getTextSid((byte[])get(
=======
      sid = AdEntity.getTextSid((byte[]) get(
>>>>>>> c0799e67
          "distinguishedName=" + dn, "objectSid;binary", dn));
      invocationID = AdEntity.getTextGuid((byte[]) get(
          "distinguishedName=" + dsServiceName,
          "invocationID;binary", dsServiceName));
    } catch (NamingException e) {
      throw new RuntimeException(e);
    }

    LOGGER.info("Successfully created an Initial LDAP context");

    nETBIOSName = (String) get("(ncName=" + dn + ")",
        "nETBIOSName", configurationNamingContext);
    dnsRoot = (String) get("(ncName=" + dn + ")", "dnsRoot",
        configurationNamingContext);
    LOGGER.log(Level.INFO, "Connected to domain (dn = " + dn + ", netbios = "
        + nETBIOSName + ", hostname = " + hostName + ", dsServiceName = "
        + dsServiceName + ", highestCommittedUSN = " + highestCommittedUSN
        + ", invocationID = " + invocationID + ", dnsRoot = " + dnsRoot + ")");
  }

  /**
   * Retrieves one attribute from the Active Directory. Used for searching of
   * configuration details.
   * @param filter LDAP filter to search for
   * @param attribute name of attribute to retrieve
   * @param base base name to bind to
   * @return first attribute object
   */
  protected Object get(String filter, String attribute, String base) {
    searchCtls.setReturningAttributes(new String[] {attribute});
    try {
      NamingEnumeration<SearchResult> ldapResults =
          ldapContext.search(base, filter, searchCtls);
      if (!ldapResults.hasMore()) {
        return null;
      }
      SearchResult sr = ldapResults.next();
      Attributes attrs = sr.getAttributes();
      Attribute at = attrs.get(attribute);
      if (at != null) {
        return attrs.get(attribute).get(0);
      }
    } catch (NamingException e) {
      LOGGER.log(Level.WARNING,
          "Failed retrieving " + filter + " from AD server", e);
    }
    return null;
  }

  /**
   * Set request controls on the LDAP query
   * @param deleted include deleted control
   */
  private void setControls(boolean deleted) {
    try {
      Control[] controls;
      if (deleted) {
        controls = new Control[] {
            new PagedResultsControl(1000, false), new DeletedControl()};
      } else {
        controls = new Control[] {
            new PagedResultsControl(1000, false)};
      }
      ldapContext.setRequestControls(controls);
    } catch (IOException e) {
      LOGGER.log(Level.WARNING, "Couldn't initialize LDAP paging control. "
        + "Will continue without paging - this can cause issue if there"
        + "are more than 1000 members in one group.", e);
    } catch (NamingException e) {
      LOGGER.log(Level.WARNING, "Couldn't initialize LDAP paging control. "
          + "Will continue without paging - this can cause issue if there"
          + "are more than 1000 members in one group.", e);
    }
  }

  /**
   * Searches Active Directory and creates AdEntity on each result found
   * @param filter LDAP filter to search in the AD for
   * @param attributes list of attributes to retrieve
   * @return list of entities found
   */
  public Set<AdEntity> search(String filter, boolean deleted,
      String[] attributes) throws InterruptedNamingException {
    Set<AdEntity> results = new HashSet<AdEntity>();
    searchCtls.setReturningAttributes(attributes);
    setControls(deleted);
    try {
      byte[] cookie = null;
      do {
        NamingEnumeration<SearchResult> ldapResults =
            ldapContext.search(dn, filter, searchCtls);
        while (ldapResults.hasMoreElements()) {
          SearchResult sr = ldapResults.next();
          try {
            results.add(new AdEntity(sr));
          } catch (Exception ex) {
            // It is possible that Search Result returned is missing
            // few attributes required to construct AD Entity object.
            // Such results will be ignored.
            // This exception is logged and ignored to allow connector to
            // continue crawling otherwise connector can not
            // proceed with traversal.
            LOGGER.log(Level.WARNING, "Error Processing Search Result "
                + sr, ex);
          }
        }
        cookie = null;
        Control[] resultResponseControls = ldapContext.getResponseControls();
        for (int i = 0; i < resultResponseControls.length; ++i) {
          if (resultResponseControls[i] instanceof
              PagedResultsResponseControl) {
            cookie = ((PagedResultsResponseControl) resultResponseControls[i])
                .getCookie();
            ldapContext.setRequestControls(new Control[] {
                new PagedResultsControl(1000, cookie, Control.CRITICAL)});
          }
        }
      } while ((cookie != null) && (cookie.length != 0));

      // if we received non complete attribute we need to use range based
      // retrieval to get the rest of members
      for (AdEntity g : results) {
        if (!g.isGroup() || g.areAllMembershipsRetrieved()) {
          continue;
        }

        int batch = g.getMembers().size();
        int start = g.getMembers().size();
        do {
          String memberRange = String.format("member;Range=%d-%d", start,
              start + batch - 1);
          LOGGER.finest(
              "Retrieving additional groups for [" + g + "] " + memberRange);
          searchCtls.setReturningAttributes(new String[] {memberRange});
          NamingEnumeration<SearchResult> ldapResults = ldapContext.search(
              dn, "(sAMAccountName=" + g.getSAMAccountName() +")", searchCtls);
          SearchResult sr = ldapResults.next();
          int found = g.appendGroups(sr);
          start += found;
        } while (!g.areAllMembershipsRetrieved());
      }
    } catch (InterruptedNamingException e) {
      throw e;
    } catch (NamingException e) {
      LOGGER.log(Level.WARNING, "", e);
    } catch (IOException e) {
      LOGGER.log(Level.WARNING, "Couldn't initialize LDAP paging control. Will"
          + " continue without paging - this can cause issue if there are more"
          + " than 1000 members in one group. ",
          e);
    }
    return results;
  }

  /**
   * @return the distinguished Name
   */
  public final String getDn() {
    return dn;
  }

  /**
   * @return the dsServiceName
   */
  public String getDsServiceName() {
    return dsServiceName;
  }

  /**
   * @return the invocationID
   */
  public String getInvocationID() {
    return invocationID;
  }

  /**
   * @return the nETBIOSName
   */
  public String getnETBIOSName() {
    return nETBIOSName;
  }

  /**
   * @return the sid
   */
  public String getSid() {
    return sid;
  }

  class DeletedControl implements Control {
    @Override
    public byte[] getEncodedValue() {
        return new byte[] {};
    }
    @Override
    public String getID() {
        return "1.2.840.113556.1.4.417";
    }
    @Override
    public boolean isCritical() {
        return true;
    }
  }

  @Override
  public String toString() {
    return "[" + nETBIOSName + "] ";
  }

  /**
   * @return the highestCommittedUSN
   */
  public long getHighestCommittedUSN() {
    return highestCommittedUSN;
  }

  public String getHostName() {
    return hostName;
  }
}<|MERGE_RESOLUTION|>--- conflicted
+++ resolved
@@ -48,13 +48,8 @@
   private static final Logger LOGGER
       = Logger.getLogger(AdServer.class.getName());
 
-<<<<<<< HEAD
-  private LdapContext ldapContext = null;
-  private SearchControls searchCtls;
-=======
   private final LdapContext ldapContext;
   private final SearchControls searchCtls;
->>>>>>> c0799e67
 
   // properties necessary for connection
   private final String hostName;
@@ -114,14 +109,8 @@
     env.put(Context.SECURITY_PRINCIPAL, principal);
     env.put(Context.SECURITY_CREDENTIALS, password);
 
-<<<<<<< HEAD
-    String ldapUrl =
-        connectMethod.protocol() + hostName + ":" + port;
-    LOGGER.info("LDAP provider url: " + ldapUrl);
-=======
     String ldapUrl = connectMethod.protocol() + hostName + ":" + port;
     LOGGER.config("LDAP provider url: " + ldapUrl);
->>>>>>> c0799e67
     env.put(Context.PROVIDER_URL, ldapUrl);
     try {
       return new InitialLdapContext(env, null);
@@ -150,11 +139,7 @@
   public void initialize() {
     try {
       connect();
-<<<<<<< HEAD
-      sid = AdEntity.getTextSid((byte[])get(
-=======
       sid = AdEntity.getTextSid((byte[]) get(
->>>>>>> c0799e67
           "distinguishedName=" + dn, "objectSid;binary", dn));
       invocationID = AdEntity.getTextGuid((byte[]) get(
           "distinguishedName=" + dsServiceName,
